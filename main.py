"""
FreeAgentics FastAPI Backend - Main Application Entry Point.

Revolutionary Multi-Agent Active Inference Research Platform implementing
committee consensus from .taskmaster/docs/prd.txt with clean architecture
principles (Robert C. Martin), modular design (Martin Fowler), and
mathematical rigor (Karl Friston, Yann LeCun).
"""

import logging
import os
import sys
from contextlib import asynccontextmanager
from typing import AsyncGenerator

from fastapi import FastAPI, Request
from fastapi.middleware.cors import CORSMiddleware
from fastapi.middleware.gzip import GZipMiddleware
from fastapi.responses import JSONResponse

from api.middleware.ddos_protection import DDoSProtectionMiddleware
from api.middleware.rate_limiter import (
    RateLimitMiddleware,
    create_rate_limiter,
)

# SECURITY: Import authentication and security components
from auth import SecurityMiddleware
from auth.https_enforcement import HTTPSEnforcementMiddleware, SSLConfiguration
from auth.security_headers import (
    SecurityHeadersManager,
    SecurityHeadersMiddleware,
    SecurityPolicy,
)

# Configure logging
logging.basicConfig(
    level=logging.INFO,
    format="%(asctime)s - %(name)s - %(levelname)s - %(message)s",
    handlers=[
        logging.StreamHandler(sys.stdout),
        logging.FileHandler("freeagentics.log"),
    ],
)

logger = logging.getLogger(__name__)


@asynccontextmanager
async def lifespan(app: FastAPI) -> AsyncGenerator[None, None]:
    """
    Application lifespan manager for startup and shutdown events.
    Implements clean architecture with dependency injection.
    """
    logger.info("🚀 FreeAgentics Backend Starting Up...")

    # Startup: Initialize core services
    logger.info("Initializing Active Inference Engine...")
    logger.info("Initializing Coalition Formation System...")
    logger.info("Initializing Knowledge Graph Manager...")
    logger.info("Initializing GNN Model Services...")

    # Initialize observability and monitoring
    logger.info("Initializing observability and monitoring...")
    observability_tasks = []
    try:
        from observability_setup import initialize_observability

        # Initialize agent manager and database dependencies
        agent_manager = None  # Will be initialized properly in production
        database = None  # Will be initialized properly in production

        observability_manager = initialize_observability(
            agent_manager, database
        )
        observability_tasks = await observability_manager.start()

        logger.info("✅ Observability system started successfully")

    except Exception as e:
        logger.error(f"❌ Failed to initialize observability: {e}")
        # Continue startup even if observability fails

    try:
        # Core initialization would go here
        # Following committee consensus for modular architecture
        yield
    finally:
        # Shutdown: Clean up resources
        logger.info("🛑 FreeAgentics Backend Shutting Down...")

        # Stop observability
        try:
            if observability_tasks:
                from observability_setup import get_observability_manager

                manager = get_observability_manager()
                if manager:
                    await manager.stop()

                # Cancel background tasks
                import asyncio

                for task in observability_tasks:
                    if not task.done():
                        task.cancel()
                        try:
                            await task
                        except asyncio.CancelledError:
                            pass

                logger.info("✅ Observability system stopped")
        except Exception as e:
            logger.error(f"❌ Error stopping observability: {e}")
        logger.info("Cleaning up Active Inference sessions...")
        logger.info("Saving coalition states...")
        logger.info("Persisting knowledge graph...")


# FastAPI Application with Committee-Approved Architecture
app = FastAPI(
    title="FreeAgentics API",
    description="""
    Revolutionary Multi-Agent Active Inference Research Platform

    This platform enables researchers to orchestrate, monitor, and analyze
    true autonomous AI agents using:

    - **PyMDP-based Active Inference** with real belief state calculations
    - **GNN model generation** from natural language specifications
    - **Multi-agent coalition formation** with business value optimization
    - **Real-time knowledge graph evolution** driven by epistemic uncertainty reduction
    - **Hardware deployment pipelines** for edge AI systems

    Built following expert committee consensus with clean architecture principles.
    """,
    version="1.0.0",
    docs_url="/docs",
    redoc_url="/redoc",
    lifespan=lifespan,
)

# Middleware Stack - Production Security Enhanced
# SECURITY: Add security middleware first
app.add_middleware(SecurityMiddleware)

# SECURITY: Add HTTPS enforcement and SSL/TLS configuration
# Configure based on environment
is_production = os.getenv("PRODUCTION", "false").lower() == "true"

ssl_config = SSLConfiguration(
    production_mode=is_production,
    enable_letsencrypt=is_production,
    letsencrypt_email=os.getenv("LETSENCRYPT_EMAIL", "admin@freeagentics.com"),
    letsencrypt_domains=(
        os.getenv("LETSENCRYPT_DOMAINS", "").split(",")
        if os.getenv("LETSENCRYPT_DOMAINS")
        else []
    ),
    hsts_enabled=True,
    hsts_max_age=31536000,  # 1 year
    hsts_include_subdomains=True,
    hsts_preload=is_production,
    secure_cookies=True,
    behind_load_balancer=os.getenv("BEHIND_LOAD_BALANCER", "false").lower()
    == "true",
    trusted_proxies=os.getenv("TRUSTED_PROXIES", "127.0.0.1,::1").split(","),
)

app.add_middleware(HTTPSEnforcementMiddleware, config=ssl_config)

# SECURITY: Add comprehensive security headers
security_policy = SecurityPolicy(
    production_mode=is_production,
    enable_hsts=True,
    hsts_max_age=31536000,
    hsts_include_subdomains=True,
    hsts_preload=is_production,
    csp_report_uri="/api/v1/security/csp-report",
    enable_expect_ct=True,
    expect_ct_report_uri="/api/v1/security/ct-report",
    enable_certificate_pinning=is_production,
    secure_cookies=True,
)

# Create SecurityHeadersManager with the policy
security_headers_manager = SecurityHeadersManager(security_policy)
app.add_middleware(
    SecurityHeadersMiddleware, security_manager=security_headers_manager
)

# SECURITY: Add comprehensive rate limiting and DDoS protection
<<<<<<< HEAD
redis_url = os.getenv("REDIS_URL", "redis://localhost:6379")
config_file = os.path.join(
    os.path.dirname(__file__), "config", "rate_limiting.yaml"
)

# Create rate limiter instance
rate_limiter = create_rate_limiter(
    redis_url=redis_url, config_file=config_file
)
=======
# Only enable Redis-based rate limiting if not in test environment
if os.getenv("TESTING", "false").lower() != "true" and os.getenv("REDIS_ENABLED", "true").lower() == "true":
    redis_url = os.getenv("REDIS_URL", "redis://localhost:6379")
    config_file = os.path.join(
        os.path.dirname(__file__), "config", "rate_limiting.yaml"
    )
>>>>>>> 03f5d5d6

    # Create rate limiter instance
    rate_limiter = create_rate_limiter(
        redis_url=redis_url, config_file=config_file
    )


    # Function to extract user ID from request (for authenticated rate limiting)
    async def get_user_id_from_request(request):
        """Extract user ID from JWT token if present."""
        try:
            from auth import auth_manager

            authorization = request.headers.get("Authorization")
            if authorization and authorization.startswith("Bearer "):
                token = authorization.split(" ")[1]
                payload = auth_manager.decode_token(token)
                if payload and "sub" in payload:
                    return payload["sub"]
        except Exception as e:
            # Log authentication errors for debugging but don't expose details
            logger.debug(f"Failed to extract user ID from request: {e}")
        return None


<<<<<<< HEAD
# Add rate limiting middleware
app.add_middleware(
    RateLimitMiddleware,
    rate_limiter=rate_limiter,
    get_user_id=get_user_id_from_request,
)
=======
    # Add rate limiting middleware
    app.add_middleware(
        RateLimitMiddleware,
        rate_limiter=rate_limiter,
        get_user_id=get_user_id_from_request,
    )
else:
    logger.info("Rate limiting disabled for testing environment")
>>>>>>> 03f5d5d6

# Alternative: Use DDoS protection middleware (includes rate limiting)
# app.add_middleware(DDoSProtectionMiddleware, redis_url=redis_url)

app.add_middleware(GZipMiddleware, minimum_size=1000)
app.add_middleware(
    CORSMiddleware,
    allow_origins=["http://localhost:3000", "http://localhost:3030"],
    # Next.js dev/demo
    allow_credentials=True,
    allow_methods=["*"],
    allow_headers=["*"],
)


# Global Exception Handler - Clean Architecture Error Management
@app.exception_handler(Exception)
async def global_exception_handler(
    request: Request, exc: Exception
) -> JSONResponse:
<<<<<<< HEAD
    """Global exception handler following clean architecture principles"""
=======
    """Global exception handler following clean architecture principles."""
>>>>>>> 03f5d5d6
    logger.error(f"Global exception: {exc}", exc_info=True)
    return JSONResponse(
        status_code=500,
        content={
            "error": "Internal server error",
            "message": "An unexpected error occurred",
            "path": str(request.url),
        },
    )


# Health Check Endpoint - Production Readiness
@app.get("/health", tags=["system"])
async def health_check() -> dict:
    """System health check endpoint for deployment monitoring."""
    return {
        "status": "healthy",
        "service": "freeagentics-api",
        "version": "1.0.0",
        "timestamp": "2025-06-26T00:00:00Z",
    }


# Prometheus Metrics Endpoint
@app.get("/metrics", tags=["monitoring"])
async def get_metrics():
    """Prometheus metrics endpoint for monitoring."""
    try:
        from fastapi import Response

        from observability.prometheus_metrics import (
            get_prometheus_content_type,
            get_prometheus_metrics,
        )

        metrics_data = get_prometheus_metrics()
        content_type = get_prometheus_content_type()

        return Response(
            content=metrics_data,
            media_type=content_type,
            headers={"Cache-Control": "no-cache"},
        )
    except ImportError:
        logger.warning("Prometheus metrics not available")
        return Response(
            content="# Prometheus metrics not available\n",
            media_type="text/plain",
            status_code=503,
        )
    except Exception as e:
        logger.error(f"Error getting Prometheus metrics: {e}")
        return Response(
            content=f"# Error getting metrics: {e}\n",
            media_type="text/plain",
            status_code=500,
        )


# Root Endpoint - API Discovery
@app.get("/", tags=["system"])
async def root() -> dict:
    """Root endpoint providing API information and capabilities."""
    return {
        "message": "FreeAgentics Revolutionary Multi-Agent Active Inference API",
        "version": "1.0.0",
        "capabilities": [
            "Active Inference with PyMDP",
            "GNN Model Generation",
            "Coalition Formation",
            "Knowledge Graph Evolution",
            "Hardware Deployment",
        ],
        "documentation": "/docs",
        "health": "/health",
    }


# Router Registration - Modular Architecture
# Following Martin Fowler's modular monolith principles

# Import available routers
try:
    from api.v1.agents import router as agents_router
    from api.v1.auth import router as auth_router
    from api.v1.knowledge import router as knowledge_router
    from api.v1.prompts import router as prompts_router
    from api.v1.system import router as system_router
    from api.v1.websocket import router as websocket_router

    # SECURITY: Auth routes (no authentication required)
    app.include_router(
        auth_router, prefix="/api/v1/auth", tags=["authentication"]
    )

    # Protected API routes
    app.include_router(agents_router, prefix="/api/v1", tags=["agents"])
<<<<<<< HEAD
    app.include_router(prompts_router, prefix="/api/v1", tags=["prompts"])
=======
>>>>>>> 03f5d5d6
    app.include_router(
        system_router, prefix="/api/v1/system", tags=["system", "monitoring"]
    )
    app.include_router(
        websocket_router, prefix="/api/v1", tags=["websocket", "real-time"]
    )
    app.include_router(
        knowledge_router, prefix="/api/v1/knowledge", tags=["knowledge-graph"]
    )

    logger.info(
        "✅ API v1 routers registered successfully (with authentication)"
    )

except ImportError as e:
    logger.error(f"❌ Failed to import API routers: {e}")

# Future routers (to be implemented)
# app.include_router(
#     inference_router,
#     prefix="/api/v1/inference",
#     tags=["active-inference"]
# )

# app.include_router(
#     gnn_router,
#     prefix="/api/v1/gnn",
#     tags=["graph-neural-networks"]
# )

# app.include_router(
#     knowledge_router,
#     prefix="/api/v1/knowledge",
#     tags=["knowledge-graph"]
# )

# app.include_router(
#     coalitions_router,
#     prefix="/api/v1/coalitions",
#     tags=["coalition-formation"]
# )

# app.include_router(
#     deployment_router,
#     prefix="/api/v1/deployment",
#     tags=["hardware-deployment"]
# )

# WebSocket routers (existing)
try:
    from api.websocket.coalition_monitoring import (
        router as coalition_ws_router,
    )
    from api.websocket.markov_blanket_monitoring import (
        router as markov_ws_router,
    )
    from api.websocket.real_time_updates import router as websocket_router

    app.include_router(websocket_router, prefix="/ws", tags=["websockets"])

    app.include_router(
        coalition_ws_router,
        prefix="/ws/coalitions",
        tags=["websockets", "coalitions"],
    )

    app.include_router(
        markov_ws_router,
        prefix="/ws/markov-blanket",
        tags=["websockets", "safety"],
    )

    logger.info("✅ WebSocket routers registered successfully")

except ImportError as e:
    logger.warning(f"⚠️ WebSocket routers not available: {e}")


# Development server entry point
if __name__ == "__main__":
    import uvicorn

    logger.info("🔧 Starting development server...")
<<<<<<< HEAD
    uvicorn.run(
        "main:app", host="0.0.0.0", port=8000, reload=True, log_level="info"
=======
    # Use environment variable for host or default to localhost for security
    host = os.getenv("HOST", "127.0.0.1")
    port = int(os.getenv("PORT", "8000"))
    uvicorn.run(
        "main:app", host=host, port=port, reload=True, log_level="info"
>>>>>>> 03f5d5d6
    )<|MERGE_RESOLUTION|>--- conflicted
+++ resolved
@@ -190,24 +190,12 @@
 )
 
 # SECURITY: Add comprehensive rate limiting and DDoS protection
-<<<<<<< HEAD
-redis_url = os.getenv("REDIS_URL", "redis://localhost:6379")
-config_file = os.path.join(
-    os.path.dirname(__file__), "config", "rate_limiting.yaml"
-)
-
-# Create rate limiter instance
-rate_limiter = create_rate_limiter(
-    redis_url=redis_url, config_file=config_file
-)
-=======
 # Only enable Redis-based rate limiting if not in test environment
 if os.getenv("TESTING", "false").lower() != "true" and os.getenv("REDIS_ENABLED", "true").lower() == "true":
     redis_url = os.getenv("REDIS_URL", "redis://localhost:6379")
     config_file = os.path.join(
         os.path.dirname(__file__), "config", "rate_limiting.yaml"
     )
->>>>>>> 03f5d5d6
 
     # Create rate limiter instance
     rate_limiter = create_rate_limiter(
@@ -233,14 +221,6 @@
         return None
 
 
-<<<<<<< HEAD
-# Add rate limiting middleware
-app.add_middleware(
-    RateLimitMiddleware,
-    rate_limiter=rate_limiter,
-    get_user_id=get_user_id_from_request,
-)
-=======
     # Add rate limiting middleware
     app.add_middleware(
         RateLimitMiddleware,
@@ -249,7 +229,6 @@
     )
 else:
     logger.info("Rate limiting disabled for testing environment")
->>>>>>> 03f5d5d6
 
 # Alternative: Use DDoS protection middleware (includes rate limiting)
 # app.add_middleware(DDoSProtectionMiddleware, redis_url=redis_url)
@@ -270,11 +249,7 @@
 async def global_exception_handler(
     request: Request, exc: Exception
 ) -> JSONResponse:
-<<<<<<< HEAD
-    """Global exception handler following clean architecture principles"""
-=======
     """Global exception handler following clean architecture principles."""
->>>>>>> 03f5d5d6
     logger.error(f"Global exception: {exc}", exc_info=True)
     return JSONResponse(
         status_code=500,
@@ -372,10 +347,6 @@
 
     # Protected API routes
     app.include_router(agents_router, prefix="/api/v1", tags=["agents"])
-<<<<<<< HEAD
-    app.include_router(prompts_router, prefix="/api/v1", tags=["prompts"])
-=======
->>>>>>> 03f5d5d6
     app.include_router(
         system_router, prefix="/api/v1/system", tags=["system", "monitoring"]
     )
@@ -459,14 +430,9 @@
     import uvicorn
 
     logger.info("🔧 Starting development server...")
-<<<<<<< HEAD
-    uvicorn.run(
-        "main:app", host="0.0.0.0", port=8000, reload=True, log_level="info"
-=======
     # Use environment variable for host or default to localhost for security
     host = os.getenv("HOST", "127.0.0.1")
     port = int(os.getenv("PORT", "8000"))
     uvicorn.run(
         "main:app", host=host, port=port, reload=True, log_level="info"
->>>>>>> 03f5d5d6
     )