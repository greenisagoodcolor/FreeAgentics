--- conflicted
+++ resolved
@@ -1,127 +1,8 @@
 #!/bin/bash
-# Smoke tests for deployment validation
+# Smoke tests for FreeAgentics deployment
 
 set -euo pipefail
 
-<<<<<<< HEAD
-ENVIRONMENT=${1:-staging}
-BASE_URL=""
-
-# Set base URL based on environment
-case $ENVIRONMENT in
-    staging)
-        BASE_URL="https://staging.freeagentics.com"
-        ;;
-    production)
-        BASE_URL="https://freeagentics.com"
-        ;;
-    *)
-        echo "Unknown environment: $ENVIRONMENT"
-        exit 1
-        ;;
-esac
-
-echo "Running smoke tests for $ENVIRONMENT environment..."
-echo "Base URL: $BASE_URL"
-
-# Test 1: Health check endpoint
-echo -n "Testing health endpoint... "
-HEALTH_RESPONSE=$(curl -s -o /dev/null -w "%{http_code}" "$BASE_URL/health")
-if [ "$HEALTH_RESPONSE" -eq 200 ]; then
-    echo "✓ PASSED"
-else
-    echo "✗ FAILED (HTTP $HEALTH_RESPONSE)"
-    exit 1
-fi
-
-# Test 2: API endpoint
-echo -n "Testing API health endpoint... "
-API_RESPONSE=$(curl -s -o /dev/null -w "%{http_code}" "$BASE_URL/api/v1/health")
-if [ "$API_RESPONSE" -eq 200 ]; then
-    echo "✓ PASSED"
-else
-    echo "✗ FAILED (HTTP $API_RESPONSE)"
-    exit 1
-fi
-
-# Test 3: Database connectivity
-echo -n "Testing database connectivity... "
-DB_CHECK=$(curl -s "$BASE_URL/api/v1/health/db" | jq -r '.status')
-if [ "$DB_CHECK" = "healthy" ]; then
-    echo "✓ PASSED"
-else
-    echo "✗ FAILED"
-    exit 1
-fi
-
-# Test 4: Redis connectivity
-echo -n "Testing Redis connectivity... "
-REDIS_CHECK=$(curl -s "$BASE_URL/api/v1/health/redis" | jq -r '.status')
-if [ "$REDIS_CHECK" = "healthy" ]; then
-    echo "✓ PASSED"
-else
-    echo "✗ FAILED"
-    exit 1
-fi
-
-# Test 5: Authentication endpoint
-echo -n "Testing authentication endpoint... "
-AUTH_RESPONSE=$(curl -s -o /dev/null -w "%{http_code}" "$BASE_URL/api/v1/auth/login" -X POST -H "Content-Type: application/json" -d '{}')
-if [ "$AUTH_RESPONSE" -eq 400 ] || [ "$AUTH_RESPONSE" -eq 422 ]; then
-    echo "✓ PASSED (Expected validation error)"
-else
-    echo "✗ FAILED (Unexpected response: HTTP $AUTH_RESPONSE)"
-    exit 1
-fi
-
-# Test 6: Frontend availability
-echo -n "Testing frontend availability... "
-FRONTEND_RESPONSE=$(curl -s -o /dev/null -w "%{http_code}" "$BASE_URL")
-if [ "$FRONTEND_RESPONSE" -eq 200 ]; then
-    echo "✓ PASSED"
-else
-    echo "✗ FAILED (HTTP $FRONTEND_RESPONSE)"
-    exit 1
-fi
-
-# Test 7: WebSocket endpoint
-echo -n "Testing WebSocket upgrade... "
-WS_RESPONSE=$(curl -s -o /dev/null -w "%{http_code}" \
-    -H "Connection: Upgrade" \
-    -H "Upgrade: websocket" \
-    -H "Sec-WebSocket-Version: 13" \
-    -H "Sec-WebSocket-Key: dGhlIHNhbXBsZSBub25jZQ==" \
-    "$BASE_URL/api/v1/ws")
-if [ "$WS_RESPONSE" -eq 101 ] || [ "$WS_RESPONSE" -eq 426 ]; then
-    echo "✓ PASSED"
-else
-    echo "✗ FAILED (HTTP $WS_RESPONSE)"
-    exit 1
-fi
-
-# Test 8: Security headers
-echo -n "Testing security headers... "
-HEADERS=$(curl -s -I "$BASE_URL")
-if echo "$HEADERS" | grep -q "X-Content-Type-Options: nosniff" && \
-   echo "$HEADERS" | grep -q "X-Frame-Options: DENY" && \
-   echo "$HEADERS" | grep -q "Strict-Transport-Security:"; then
-    echo "✓ PASSED"
-else
-    echo "✗ FAILED (Missing security headers)"
-    exit 1
-fi
-
-# Test 9: Rate limiting
-echo -n "Testing rate limiting... "
-for i in {1..11}; do
-    RATE_RESPONSE=$(curl -s -o /dev/null -w "%{http_code}" "$BASE_URL/api/v1/health")
-    if [ "$i" -eq 11 ] && [ "$RATE_RESPONSE" -eq 429 ]; then
-        echo "✓ PASSED (Rate limit enforced)"
-        break
-    elif [ "$i" -eq 11 ]; then
-        echo "⚠ WARNING (Rate limiting may not be configured)"
-    fi
-=======
 # Configuration
 API_URL="${API_URL:-https://api.freeagentics.com}"
 WEB_URL="${WEB_URL:-https://app.freeagentics.com}"
@@ -494,19 +375,7 @@
             exit 1
             ;;
     esac
->>>>>>> 03f5d5d6
 done
 
-# Test 10: SSL/TLS configuration
-echo -n "Testing SSL/TLS configuration... "
-SSL_CHECK=$(echo | openssl s_client -connect "${BASE_URL#https://}:443" 2>/dev/null | openssl x509 -noout -dates 2>/dev/null)
-if [ $? -eq 0 ]; then
-    echo "✓ PASSED"
-else
-    echo "✗ FAILED"
-    exit 1
-fi
-
-echo ""
-echo "All smoke tests passed for $ENVIRONMENT environment!"
-exit 0+# Run smoke tests
+main