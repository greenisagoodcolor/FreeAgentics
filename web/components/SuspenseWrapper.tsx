--- conflicted
+++ resolved
@@ -2,7 +2,7 @@
 
 import React, { Suspense, ComponentType, ReactNode } from "react";
 import { ErrorBoundary } from "./ErrorBoundary";
-import { LoadingState } from "./LoadingState";
+import LoadingState from "./LoadingState";
 import { Skeleton, SkeletonContainer } from "./Skeleton";
 
 interface SuspenseWrapperProps {
@@ -82,12 +82,6 @@
 
   const LazyComponent = React.lazy(factory);
 
-<<<<<<< HEAD
-  const WrappedComponent = (props: React.ComponentProps<T>) => (
-    <SuspenseWrapper fallback={options?.fallback} errorFallback={options?.errorFallback}>
-      <LazyComponent {...(props as any)} />
-    </SuspenseWrapper>
-=======
   // Create a wrapper component that properly handles the lazy loading
   const WrappedComponent: React.FC<P> & { preload: () => void } = Object.assign(
     (props: P) => {
@@ -106,7 +100,6 @@
         }
       },
     },
->>>>>>> 03f5d5d6
   );
 
   // Add display name for debugging
