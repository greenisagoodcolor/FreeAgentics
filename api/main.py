--- conflicted
+++ resolved
@@ -18,23 +18,6 @@
     system,
     websocket,
 )
-<<<<<<< HEAD
-from api.ui_compatibility import router as ui_router
-from api.v1 import (
-    agents,
-    auth,
-    health,
-    health_extended,
-    inference,
-    mfa,
-    monitoring,
-    prompts,
-    security,
-    system,
-    websocket,
-)
-=======
->>>>>>> 03f5d5d6
 from api.v1.graphql_schema import graphql_app
 from auth.security_headers import (
     SecurityHeadersManager,
@@ -68,10 +51,9 @@
     """
     # Startup
     logger.info("Starting FreeAgentics API...")
-<<<<<<< HEAD
+    
     # Start Prometheus metrics collection
     await start_prometheus_metrics_collection()
-=======
 
     # Initialize database if in development mode
     from database.session import DATABASE_URL, init_db
@@ -85,8 +67,6 @@
         logger.warning(
             f"Database initialization skipped (may already exist): {e}"
         )
-
->>>>>>> 03f5d5d6
     yield
     # Shutdown
     logger.info("Shutting down FreeAgentics API...")
