--- conflicted
+++ resolved
@@ -25,15 +25,12 @@
     SecurityHeadersMiddleware,
     SecurityPolicy,
 )
-<<<<<<< HEAD
 from auth.security_implementation import SecurityMiddleware
 from observability.prometheus_metrics import (
     get_prometheus_content_type,
     get_prometheus_metrics,
     start_prometheus_metrics_collection,
 )
-=======
->>>>>>> d13a019a
 
 # Configure logging
 logging.basicConfig(level=logging.INFO)
@@ -68,14 +65,7 @@
         init_db()
         logger.info("Database initialized successfully")
     except Exception as e:
-<<<<<<< HEAD
-        logger.warning(
-            f"Database initialization skipped (may already exist): {e}"
-        )
-=======
         logger.warning(f"Database initialization skipped (may already exist): {e}")
-
->>>>>>> d13a019a
     yield
     # Shutdown
     logger.info("Shutting down FreeAgentics API...")
